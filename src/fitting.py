--- conflicted
+++ resolved
@@ -554,26 +554,11 @@
                                                                                                      + phase * 2 * np.pi / 11) + height
         return production
 
-<<<<<<< HEAD
     @partial(jit, static_argnums=(0))
     def run_burnin(self, y0=None, params=()):
-=======
-    def parse_compilation_args(self):
->>>>>>> 4522436d
-        """
-        This method parses the class variables to `_run_event` and `_run_burnin` functions
-        and compiles them using the `jax.jit` function. 
-        """
-        self.run_burnin = jit(partial(self.cbm.run, self.burn_in_time, 
-            self.burnin_oversample, self.production, rtol=1e-15, 
-            atol=1e-15, y0=self.steady_state_y0, target_C_14=None, 
-            steady_state_production=None))
-
-<<<<<<< HEAD
-    @partial(jit, static_argnums=(0))
-    def run_event(self, y0=None, params=()):
-        """
-        Calculates the C14 content of all the boxes within a carbon box model at the specified time values.
+    def run_burnin(self, y0=None, params=()):
+        """
+        Calculates the C14 content of all the boxes within a carbon box model for the burn-in period.
         Parameters
         ----------
         time_values : ndarray
@@ -588,14 +573,31 @@
             The value of each box in the carbon box at the specified time_values along with the steady state solution
             for the system
         """
+        box_values, _ = self.cbm.run(self.burn_in_time, self.burnin_oversample, self.production, y0=y0, args=params)
+        return box_values
+
+    @partial(jit, static_argnums=(0))
+    def run_event(self, y0=None, params=()):
+        """
+        Calculates the C14 content of all the boxes within a carbon box model at the specified time values.
+        Parameters
+        ----------
+        time_values : ndarray
+            Time values
+        y0 : ndarray, optional
+            The initial contents of all boxes
+        params : ndarray, optional
+            Parameters for self.production
+        Returns
+        -------
+        ndarray
+            The value of each box in the carbon box at the specified time_values along with the steady state solution
+            for the system
+        """
         box_values, _ = self.cbm.run(
             self.annual, self.oversample, self.production, y0=y0, solver=self.get_solver(), args=params)
         return box_values
-=======
-        self.run_event = jit(partial(self.cbm.run, self.annual, 
-            self.oversample, self.production, rtol=1e-15, atol=1e-15,
-            target_C_14=None, steady_state_production=None))
->>>>>>> 4522436d
+
 
     @partial(jit, static_argnums=(0))
     def dc14(self, params=()):
